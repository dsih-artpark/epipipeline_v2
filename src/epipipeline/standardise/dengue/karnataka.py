import datetime
import logging
import uuid
from typing import Optional

import pandas as pd
from epipipeline.standardise import (
    active_passive,
    clean_strings,
    generate_test_count,
    opd_ipd,
    public_private,
    rural_urban,
    standardise_age,
    standardise_gender,
    standardise_test_result,
    validate_age,
)
from epipipeline.standardise.dates import check_date_to_today, fix_symptom_date, fix_year, fix_two_dates, string_clean_dates
from epipipeline.standardise.gis import subdist_ulb_mapping, village_ward_mapping

# Set up logging
logger = logging.getLogger("epipipeline.standardise.dengue.karnataka")

# Capture warnings and redirect them to the logging system
logging.captureWarnings(True)


def standardise_ka_linelist_v3(*,
                               preprocessed_data_dict: dict, THRESHOLDS: dict, STR_VARS: list,
<<<<<<< HEAD
                               regionIDs_df: pd.DataFrame, regionIDs_dict: dict, data_dictionary: dict, tagDate: datetime.datetime = None) -> pd.DataFrame:
=======
                               regionIDs_df: pd.DataFrame, regionIDs_dict: dict, accepted_headers: list, headers_access: dict, tagDate: Optional[datetime.datetime] = None) -> pd.DataFrame:  # noqa: E501
>>>>>>> 8307fc06
    """standardises preprocessed line lists for KA Dengue

    Args:
        preprocessed_data_dict (dict): dictionary of preprocessed datasets, key = dist, value = preprocessed df
        THRESHOLDS (dict): from metadata.yaml, fuzzymatch thresholds for dist, subdist, village
        STR_VARS (list): from metadata.yaml, list of string vars to be cleaned
        regionIDs_df (pd.DataFrame): from aws s3 - regionids database, df of region names and ids
        regionIDs_dict (dict): from aws s3 - regionids database, dict of parent-child region names and ids
        data_dictionary (dict): from metadata.yaml
        tagDate (datetime.datetime, optional): date of raw data file. Defaults to None.

    Returns:
        pd.DataFrame: standardised dataset (without pii vars)
    """

    standardise_data_dict = dict()
    for districtID in preprocessed_data_dict.keys():

        districtName = regionIDs_dict[districtID]
        df = preprocessed_data_dict[districtID].copy()
        df["demographics.age"] = df["demographics.age"].apply(
            lambda x: standardise_age(age=x))

        # Validate Age - 0 to 105
        df["demographics.age"] = df["demographics.age"].apply(
            lambda x: validate_age(age=x))

        # Bin Age
        df["demographics.ageRange"] = pd.cut(df["demographics.age"].replace(pd.NA, -999), bins=[0, 1, 6, 12, 18, 25, 45, 65, 105], include_lowest=False)  # noqa: E501
        df.loc[df["demographics.age"].isna(), "demographics.ageRange"] = pd.NA

        # Standardise Gender - Male, Female, Unknown
        df["demographics.gender"] = df["demographics.gender"].apply(
            lambda x: standardise_gender(gender=x))

        # Standardise Result variables - Positive, Negative, Unknown
        df["event.test.test1.result"] = df["event.test.test1.result"].apply(
            lambda x: standardise_test_result(result=x))
        df["event.test.test2.result"] = df["event.test.test2.result"].apply(
            lambda x: standardise_test_result(result=x))

        # Generate test count - [0,1,2]
        df["event.test.numberOfTests"] = df.apply(lambda x: generate_test_count(test1=x["event.test.test1.result"], test2=x["event.test.test2.result"]), axis=1)  # noqa: E501

        # Standardise case variables
        # OPD, IPD
        if "case.opdOrIpd" not in df.columns.to_list():
            logger.info(f"District {districtName} ({districtID}) does not have OPD-IPD info")
            df["case.opdOrIpd"] = pd.NA
        else:
            df["case.opdOrIpd"] = df["case.opdOrIpd"].apply(
                lambda x: opd_ipd(s=x))

        # Public, Private
        if "case.publicOrPrivate" not in df.columns.to_list():
            logger.info(f"District {districtName} ({districtID}) does not have Public-Private info")
            df["case.publicOrPrivate"] = pd.NA
        else:
            df["case.publicOrPrivate"] = df["case.publicOrPrivate"].apply(
                lambda x: public_private(s=x))

        # Active, Passive
        if "case.surveillance" not in df.columns.to_list():
            logger.info(f"District {districtName} ({districtID}) does not have Active-Passive Surveillance info")
            df["case.surveillance"] = pd.NA
        else:
            df["case.surveillance"] = df["case.surveillance"].apply(
                lambda x: active_passive(s=x))

        # Urban, Rural
        if "case.urbanOrRural" not in df.columns.to_list():
            logger.info(f"District {districtName} ({districtID}) does not have Urban vs Rural info")
            df["case.urbanOrRural"] = pd.NA
        else:
            df["case.urbanOrRural"] = df["case.urbanOrRural"].apply(
                lambda x: rural_urban(s=x))

        # Fix date variables
        datevars = ["event.symptomOnsetDate",
                    "event.test.sampleCollectionDate", "event.test.resultDate"]

        # Fix symptom date where number of days is entered instead of date
        new_dates = df.apply(lambda x: fix_symptom_date(
            symptomDate=x["event.symptomOnsetDate"], resultDate=x["event.test.resultDate"]), axis=1)
        df["event.symptomOnsetDate"], df["event.test.resultDate"] = zip(
            *new_dates)

        # Then, string clean dates and fix year errors to current/previous (if dec)/next (if jan)
        for var in datevars:
            df[var] = df[var].apply(lambda x: string_clean_dates(Date=x))
            df[var] = df[var].apply(lambda x: fix_year(Date=x))

        # Then, carry out year and date logical checks and fixes on symptom and sample date first
        result = df.apply(lambda x: fix_two_dates(
            earlyDate=x["event.symptomOnsetDate"], lateDate=x["event.test.sampleCollectionDate"]), axis=1)
        df["event.symptomOnsetDate"], df["event.test.sampleCollectionDate"] = zip(
            *result)

        # Then, carry out year and date logical checks and fixes on symptom and sample date first
        result = df.apply(lambda x: fix_two_dates(
            earlyDate=x["event.test.sampleCollectionDate"], lateDate=x["event.test.resultDate"]), axis=1)
        df["event.test.sampleCollectionDate"], df["event.test.resultDate"] = zip(
            *result)

        # One last time on symptom and sample date..for convergence..miracles do happen!
        result = df.apply(lambda x: fix_two_dates(
            earlyDate=x["event.symptomOnsetDate"], lateDate=x["event.test.sampleCollectionDate"]), axis=1)
        df["event.symptomOnsetDate"], df["event.test.sampleCollectionDate"] = zip(
            *result)

        # Coerce dates to <= current date, and format dates to ISO format
        for var in datevars:
            df[var] = df.apply(lambda x, var=var : check_date_to_today(
                Date=x[var], districtName=x["location.admin2.name"], districtID=x["location.admin2.ID"]), axis=1)
            df[var] = pd.to_datetime(df[var]).dt.strftime('%Y-%m-%dT%H:%M:%SZ')

        # Setting primary date - symptom date > sample date > result date
        df["metadata.primaryDate"] = df["event.symptomOnsetDate"].fillna(
            df["event.test.sampleCollectionDate"]).fillna(df["event.test.resultDate"])

        # Clean string vars
        for var in STR_VARS:
            if var in df.columns:
                df[var] = df[var].astype(str)
                df[var] = df[var].apply(lambda x: clean_strings(s=x))

        # Geo-mapping
        # If BBMP data is shared, move BBMP tag from district to subdistrict/ulb column
        # df.loc[df["location.admin2.name"]=="Bbmp", "location.admin3.name"]="BBMP"

        assert len(df[df["location.admin2.ID"] == "admin_0"]
                   ) == 0, "District(s) missing"

        # Map subdistrict/ulb name to standardised LGD name and code
        subdist = df.apply(lambda x: subdist_ulb_mapping(districtID=x["location.admin2.ID"], subdistName=x["location.admin3.name"], df=regionIDs_df,  # noqa: E501
                                                         threshold=THRESHOLDS["subdistrict"]), axis=1)
        df["location.admin3.name"], df["location.admin3.ID"] = zip(*subdist)

        # Map village/ward name to standardised LGD name and code
        villages = df.apply(lambda x: village_ward_mapping(subdistID=x["location.admin3.ID"], villageName=x["location.admin5.name"],
                                                           df=regionIDs_df, threshold=THRESHOLDS["village"]), axis=1)
        df["location.admin5.name"], df["location.admin5.ID"] = zip(*villages)

        # Extract admin hierarchy from admin3.ID - ULB, REVENUE, admin_0 (if missing ulb/subdistrict LGD code)
        df["location.admin.hierarchy"] = df["location.admin3.ID"].apply(lambda x: "ULB" if x.startswith("ulb") else ("Revenue" if x.startswith("subdistrict") else "admin_0"))  # noqa: E501

        # Drop duplicates across all vars after standardisation
        df.drop_duplicates(inplace=True)

        # Generate recordID after standardisation and de-duplication
        df["metadata.recordID"] = [uuid.uuid4() for i in range(len(df))]

        # Drop empty rows for key vars
        df = df.dropna(subset=["metadata.nameAddress", "metadata.primaryDate",
                       "demographics.age", "demographics.gender"], thresh=2)

        # Sort headers after removing PII vars

        headers = [col for col in df.columns.to_list(
        ) if data_dictionary[col]["access"]]

        df = df[headers]

        standardise_data_dict[districtID] = df

    return standardise_data_dict<|MERGE_RESOLUTION|>--- conflicted
+++ resolved
@@ -28,11 +28,7 @@
 
 def standardise_ka_linelist_v3(*,
                                preprocessed_data_dict: dict, THRESHOLDS: dict, STR_VARS: list,
-<<<<<<< HEAD
                                regionIDs_df: pd.DataFrame, regionIDs_dict: dict, data_dictionary: dict, tagDate: datetime.datetime = None) -> pd.DataFrame:
-=======
-                               regionIDs_df: pd.DataFrame, regionIDs_dict: dict, accepted_headers: list, headers_access: dict, tagDate: Optional[datetime.datetime] = None) -> pd.DataFrame:  # noqa: E501
->>>>>>> 8307fc06
     """standardises preprocessed line lists for KA Dengue
 
     Args:
